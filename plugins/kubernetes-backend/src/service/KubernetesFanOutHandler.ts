/*
 * Copyright 2021 The Backstage Authors
 *
 * Licensed under the Apache License, Version 2.0 (the "License");
 * you may not use this file except in compliance with the License.
 * You may obtain a copy of the License at
 *
 *     http://www.apache.org/licenses/LICENSE-2.0
 *
 * Unless required by applicable law or agreed to in writing, software
 * distributed under the License is distributed on an "AS IS" BASIS,
 * WITHOUT WARRANTIES OR CONDITIONS OF ANY KIND, either express or implied.
 * See the License for the specific language governing permissions and
 * limitations under the License.
 */

import { Entity } from '@backstage/catalog-model';
import { Logger } from 'winston';
import {
  ClusterDetails,
  KubernetesFetcher,
  KubernetesObjectsProviderOptions,
  KubernetesServiceLocator,
  ObjectsByEntityRequest,
  FetchResponseWrapper,
  ObjectToFetch,
  CustomResource,
  CustomResourcesByEntity,
  KubernetesObjectsByEntity,
  ServiceLocatorRequestContext,
} from '../types/types';
import { KubernetesAuthTranslator } from '../kubernetes-auth-translator/types';
import {
  ClientContainerStatus,
  ClientCurrentResourceUsage,
  ClientPodStatus,
  ClusterObjects,
  FetchResponse,
  ObjectsByEntityResponse,
  PodFetchResponse,
  KubernetesRequestAuth,
  CustomResourceMatcher,
  PodStatusFetchResponse,
} from '@backstage/plugin-kubernetes-common';
import {
  ContainerStatus,
  CurrentResourceUsage,
  PodStatus,
} from '@kubernetes/client-node';
import { Config } from '@backstage/config';

const isRejected = (
  input: PromiseSettledResult<unknown>,
): input is PromiseRejectedResult => input.status === 'rejected';

const isFulfilled = <T>(
  input: PromiseSettledResult<T>,
): input is PromiseFulfilledResult<T> => input.status === 'fulfilled';

/**
 *
 * @public
 */
export const DEFAULT_OBJECTS: ObjectToFetch[] = [
  {
    group: '',
    apiVersion: 'v1',
    plural: 'pods',
    objectType: 'pods',
  },
  {
    group: '',
    apiVersion: 'v1',
    plural: 'services',
    objectType: 'services',
  },
  {
    group: '',
    apiVersion: 'v1',
    plural: 'configmaps',
    objectType: 'configmaps',
  },
  {
    group: '',
    apiVersion: 'v1',
    plural: 'limitranges',
    objectType: 'limitranges',
  },
  {
    group: 'apps',
    apiVersion: 'v1',
    plural: 'deployments',
    objectType: 'deployments',
  },
  {
    group: 'apps',
    apiVersion: 'v1',
    plural: 'replicasets',
    objectType: 'replicasets',
  },
  {
    group: 'autoscaling',
    apiVersion: 'v1',
    plural: 'horizontalpodautoscalers',
    objectType: 'horizontalpodautoscalers',
  },
  {
    group: 'batch',
    apiVersion: 'v1',
    plural: 'jobs',
    objectType: 'jobs',
  },
  {
    group: 'batch',
    apiVersion: 'v1',
    plural: 'cronjobs',
    objectType: 'cronjobs',
  },
  {
    group: 'networking.k8s.io',
    apiVersion: 'v1',
    plural: 'ingresses',
    objectType: 'ingresses',
  },
  {
    group: 'apps',
    apiVersion: 'v1',
    plural: 'statefulsets',
    objectType: 'statefulsets',
  },
  {
    group: 'apps',
    apiVersion: 'v1',
    plural: 'daemonsets',
    objectType: 'daemonsets',
  },
];

export interface KubernetesFanOutHandlerOptions
  extends KubernetesObjectsProviderOptions {
  authTranslator: KubernetesAuthTranslator;
}

export interface KubernetesRequestBody extends ObjectsByEntityRequest {}

const isPodFetchResponse = (fr: FetchResponse): fr is PodFetchResponse =>
  fr.type === 'pods';
const isString = (str: string | undefined): str is string => str !== undefined;

const numberOrBigIntToNumberOrString = (
  value: number | BigInt,
): number | string => {
  return typeof value === 'bigint' ? value.toString() : (value as number);
};

const toClientSafeResource = (
  current: CurrentResourceUsage,
): ClientCurrentResourceUsage => {
  return {
    currentUsage: numberOrBigIntToNumberOrString(current.CurrentUsage),
    requestTotal: numberOrBigIntToNumberOrString(current.RequestTotal),
    limitTotal: numberOrBigIntToNumberOrString(current.LimitTotal),
  };
};

const toClientSafeContainer = (
  container: ContainerStatus,
): ClientContainerStatus => {
  return {
    container: container.Container,
    cpuUsage: toClientSafeResource(container.CPUUsage),
    memoryUsage: toClientSafeResource(container.MemoryUsage),
  };
};

const toClientSafePodMetrics = (
  podMetrics: PodStatusFetchResponse[],
): ClientPodStatus[] => {
  return podMetrics
    .map(r => r.resources)
    .flat()
    .map((pd: PodStatus): ClientPodStatus => {
      return {
        pod: pd.Pod,
        memory: toClientSafeResource(pd.Memory),
        cpu: toClientSafeResource(pd.CPU),
        containers: pd.Containers.map(toClientSafeContainer),
      };
    });
};

type responseWithMetrics = [FetchResponseWrapper, PodStatusFetchResponse[]];

export class KubernetesFanOutHandler {
  private readonly logger: Logger;
  private readonly fetcher: KubernetesFetcher;
  private readonly serviceLocator: KubernetesServiceLocator;
  private readonly customResources: CustomResource[];
  private readonly objectTypesToFetch: Set<ObjectToFetch>;
<<<<<<< HEAD
  private readonly authTranslators: Record<string, KubernetesAuthTranslator>;
  private readonly config: Config;
=======
  private readonly authTranslator: KubernetesAuthTranslator;
>>>>>>> 2f0a3e0e

  constructor({
    config,
    logger,
    fetcher,
    serviceLocator,
    customResources,
    objectTypesToFetch = DEFAULT_OBJECTS,
    authTranslator,
  }: KubernetesFanOutHandlerOptions) {
    this.config = config;
    this.logger = logger;
    this.fetcher = fetcher;
    this.serviceLocator = serviceLocator;
    this.customResources = customResources;
    this.objectTypesToFetch = new Set(objectTypesToFetch);
    this.authTranslator = authTranslator;
  }

  async getCustomResourcesByEntity({
    entity,
    auth,
    customResources,
  }: CustomResourcesByEntity): Promise<ObjectsByEntityResponse> {
    // Don't fetch the default object types only the provided custom resources
    return this.fanOutRequests(
      entity,
      auth,
      new Set<ObjectToFetch>(),
      customResources,
    );
  }

  async getKubernetesObjectsByEntity({
    entity,
    auth,
  }: KubernetesObjectsByEntity): Promise<ObjectsByEntityResponse> {
    return this.fanOutRequests(entity, auth, this.objectTypesToFetch);
  }

  private async fanOutRequests(
    entity: Entity,
    auth: KubernetesRequestAuth,
    objectTypesToFetch: Set<ObjectToFetch>,
    customResources?: CustomResourceMatcher[],
  ) {
    const entityName =
      entity.metadata?.annotations?.['backstage.io/kubernetes-id'] ||
      entity.metadata?.name;

    const clusterDetailsDecoratedForAuth: ClusterDetails[] =
      await this.decorateClusterDetailsWithAuth(entity, auth, {
        objectTypesToFetch: objectTypesToFetch,
        customResources: customResources ?? [],
      });

    this.logger.info(
      `entity.metadata.name=${entityName} clusterDetails=[${clusterDetailsDecoratedForAuth
        .map(c => c.name)
        .join(', ')}]`,
    );

    const labelSelector: string =
      entity.metadata?.annotations?.[
        'backstage.io/kubernetes-label-selector'
      ] || `backstage.io/kubernetes-id=${entityName}`;

    const namespace =
      entity.metadata?.annotations?.['backstage.io/kubernetes-namespace'];

    return Promise.all(
      clusterDetailsDecoratedForAuth.map(clusterDetailsItem => {
        return this.fetcher
          .fetchObjectsForService({
            serviceId: entityName,
            clusterDetails: clusterDetailsItem,
            objectTypesToFetch: objectTypesToFetch,
            labelSelector,
            customResources: (
              customResources ||
              clusterDetailsItem.customResources ||
              this.customResources
            ).map(c => ({
              ...c,
              objectType: 'customresources',
            })),
            namespace,
          })
          .then(result => this.getMetricsForPods(clusterDetailsItem, result))
          .catch(
            (e): Promise<responseWithMetrics> =>
              e.name === 'FetchError'
                ? Promise.resolve([
                    {
                      errors: [
                        { errorType: 'FETCH_ERROR', message: e.message },
                      ],
                      responses: [],
                    },
                    [],
                  ])
                : Promise.reject(e),
          )
          .then(r => this.toClusterObjects(clusterDetailsItem, r));
      }),
    ).then(this.toObjectsByEntityResponse);
  }

  private async decorateClusterDetailsWithAuth(
    entity: Entity,
    auth: KubernetesRequestAuth,
    requestContext: ServiceLocatorRequestContext,
  ) {
    const clusterDetails: ClusterDetails[] = (
      await this.serviceLocator.getClustersByEntity(entity, requestContext)
    ).clusters;

    // Execute all of these async actions simultaneously/without blocking sequentially as no common object is modified by them
    const promiseResults = await Promise.allSettled(
      clusterDetails.map(cd => {
        return this.authTranslator.decorateClusterDetailsWithAuth(cd, auth);
      }),
    );

    promiseResults.filter(isRejected).map(item => {
      this.logger.info(`Failed to decorate cluster details: ${item.reason}`);
    });
    return promiseResults.filter(isFulfilled).map(item => item.value);
  }

  toObjectsByEntityResponse(
    clusterObjects: ClusterObjects[],
  ): ObjectsByEntityResponse {
    return {
      items: clusterObjects.filter(
        item =>
          (item.errors !== undefined && item.errors.length >= 1) ||
          (item.resources !== undefined &&
            item.resources.length >= 1 &&
            item.resources.some(fr => fr.resources?.length >= 1)),
      ),
    };
  }

  toClusterObjects(
    clusterDetails: ClusterDetails,
    [result, metrics]: responseWithMetrics,
  ): ClusterObjects {
    const objects: ClusterObjects = {
      cluster: {
        name: clusterDetails.name,
      },
      podMetrics: toClientSafePodMetrics(metrics),
      resources: result.responses,
      errors: result.errors,
    };
    if (clusterDetails.dashboardUrl) {
      objects.cluster.dashboardUrl = clusterDetails.dashboardUrl;
    }
    if (clusterDetails.dashboardApp) {
      objects.cluster.dashboardApp = clusterDetails.dashboardApp;
    }
    if (clusterDetails.dashboardParameters) {
      objects.cluster.dashboardParameters = clusterDetails.dashboardParameters;
    }
    return objects;
  }

  async getMetricsForPods(
    clusterDetails: ClusterDetails,
    result: FetchResponseWrapper,
  ): Promise<responseWithMetrics> {
    if (clusterDetails.skipMetricsLookup) {
      return [result, []];
    }
    const namespaces: Set<string> = new Set<string>(
      result.responses
        .filter(isPodFetchResponse)
        .flatMap(r => r.resources)
        .map(p => p.metadata?.namespace)
        .filter(isString),
    );

    if (namespaces.size === 0) {
      return [result, []];
    }

    const podMetrics = await this.fetcher.fetchPodMetricsByNamespaces(
      clusterDetails,
      namespaces,
    );

    result.errors.push(...podMetrics.errors);
    return [result, podMetrics.responses as PodStatusFetchResponse[]];
  }
<<<<<<< HEAD

  private getAuthTranslator(provider: string): KubernetesAuthTranslator {
    if (this.authTranslators[provider]) {
      return this.authTranslators[provider];
    }

    this.authTranslators[provider] =
      KubernetesAuthTranslatorGenerator.getKubernetesAuthTranslatorInstance(
        provider,
        {
          logger: this.logger,
          config: this.config,
        },
      );
    return this.authTranslators[provider];
  }
=======
>>>>>>> 2f0a3e0e
}<|MERGE_RESOLUTION|>--- conflicted
+++ resolved
@@ -47,7 +47,6 @@
   CurrentResourceUsage,
   PodStatus,
 } from '@kubernetes/client-node';
-import { Config } from '@backstage/config';
 
 const isRejected = (
   input: PromiseSettledResult<unknown>,
@@ -197,15 +196,9 @@
   private readonly serviceLocator: KubernetesServiceLocator;
   private readonly customResources: CustomResource[];
   private readonly objectTypesToFetch: Set<ObjectToFetch>;
-<<<<<<< HEAD
-  private readonly authTranslators: Record<string, KubernetesAuthTranslator>;
-  private readonly config: Config;
-=======
   private readonly authTranslator: KubernetesAuthTranslator;
->>>>>>> 2f0a3e0e
 
   constructor({
-    config,
     logger,
     fetcher,
     serviceLocator,
@@ -213,7 +206,6 @@
     objectTypesToFetch = DEFAULT_OBJECTS,
     authTranslator,
   }: KubernetesFanOutHandlerOptions) {
-    this.config = config;
     this.logger = logger;
     this.fetcher = fetcher;
     this.serviceLocator = serviceLocator;
@@ -398,23 +390,4 @@
     result.errors.push(...podMetrics.errors);
     return [result, podMetrics.responses as PodStatusFetchResponse[]];
   }
-<<<<<<< HEAD
-
-  private getAuthTranslator(provider: string): KubernetesAuthTranslator {
-    if (this.authTranslators[provider]) {
-      return this.authTranslators[provider];
-    }
-
-    this.authTranslators[provider] =
-      KubernetesAuthTranslatorGenerator.getKubernetesAuthTranslatorInstance(
-        provider,
-        {
-          logger: this.logger,
-          config: this.config,
-        },
-      );
-    return this.authTranslators[provider];
-  }
-=======
->>>>>>> 2f0a3e0e
 }