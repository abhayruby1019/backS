{
  "name": "@backstage/plugin-kubernetes-backend",
  "description": "A Backstage backend plugin that integrates towards Kubernetes",
  "version": "0.5.1-next.2",
  "main": "src/index.ts",
  "types": "src/index.ts",
  "license": "Apache-2.0",
  "private": false,
  "publishConfig": {
    "access": "public",
    "main": "dist/index.cjs.js",
    "types": "dist/index.d.ts"
  },
  "backstage": {
    "role": "backend-plugin"
  },
  "homepage": "https://backstage.io",
  "repository": {
    "type": "git",
    "url": "https://github.com/backstage/backstage",
    "directory": "plugins/kubernetes-backend"
  },
  "keywords": [
    "backstage",
    "kubernetes"
  ],
  "configSchema": "schema.d.ts",
  "scripts": {
    "start": "backstage-cli package start",
    "build": "backstage-cli package build",
    "lint": "backstage-cli package lint",
    "test": "backstage-cli package test",
    "prepack": "backstage-cli package prepack",
    "postpack": "backstage-cli package postpack",
    "clean": "backstage-cli package clean"
  },
  "dependencies": {
    "@azure/identity": "^2.0.4",
<<<<<<< HEAD
    "@backstage/backend-common": "^0.13.3-next.0",
    "@backstage/catalog-model": "^1.0.1",
    "@backstage/config": "^1.0.0",
=======
    "@backstage/backend-common": "^0.13.3-next.2",
    "@backstage/catalog-model": "^1.0.2-next.0",
    "@backstage/config": "^1.0.1-next.0",
>>>>>>> 57673ce1
    "@backstage/errors": "^1.0.0",
    "@backstage/plugin-kubernetes-common": "^0.2.10-next.1",
    "@google-cloud/container": "^3.0.0",
    "@kubernetes/client-node": "^0.16.0",
    "@types/express": "^4.17.6",
    "@types/luxon": "^2.0.4",
    "aws-sdk": "^2.840.0",
    "aws4": "^1.11.0",
    "compression": "^1.7.4",
    "cors": "^2.8.5",
    "express": "^4.17.1",
    "express-promise-router": "^4.1.0",
    "fs-extra": "10.1.0",
    "helmet": "^5.0.2",
    "lodash": "^4.17.21",
    "luxon": "^2.0.2",
    "morgan": "^1.10.0",
    "stream-buffers": "^3.0.2",
    "winston": "^3.2.1",
    "yn": "^4.0.0"
  },
  "devDependencies": {
    "@backstage/cli": "^0.17.1-next.2",
    "@types/aws4": "^1.5.1",
    "aws-sdk-mock": "^5.2.1",
    "supertest": "^6.1.3"
  },
  "files": [
    "dist",
    "schema.d.ts"
  ]
}<|MERGE_RESOLUTION|>--- conflicted
+++ resolved
@@ -36,15 +36,9 @@
   },
   "dependencies": {
     "@azure/identity": "^2.0.4",
-<<<<<<< HEAD
-    "@backstage/backend-common": "^0.13.3-next.0",
-    "@backstage/catalog-model": "^1.0.1",
-    "@backstage/config": "^1.0.0",
-=======
     "@backstage/backend-common": "^0.13.3-next.2",
     "@backstage/catalog-model": "^1.0.2-next.0",
     "@backstage/config": "^1.0.1-next.0",
->>>>>>> 57673ce1
     "@backstage/errors": "^1.0.0",
     "@backstage/plugin-kubernetes-common": "^0.2.10-next.1",
     "@google-cloud/container": "^3.0.0",
