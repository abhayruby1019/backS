--- conflicted
+++ resolved
@@ -54,12 +54,7 @@
   },
 }));
 
-<<<<<<< HEAD
-const CreateAudit: FC<{}> = () => {
-  const backstageTheme = useTheme<BackstageTheme>();
-=======
 export const CreateAuditContent: FC<{}> = () => {
->>>>>>> 01830866
   const errorApi = useApi(errorApiRef);
   const lighthouseApi = useApi(lighthouseApiRef);
   const classes = useStyles();
@@ -100,21 +95,10 @@
   ]);
 
   return (
-<<<<<<< HEAD
-    <Page
-      theme={backstageTheme.getPageTheme({
-        themeId: 'tool',
-      })}
-    >
-      <Header
-        title="Lighthouse"
-        subtitle="Website audits powered by Lighthouse"
-=======
     <>
       <ContentHeader
         title="Trigger a new audit"
         description="Submitting this form will immediately trigger and store a new Lighthouse audit. Trigger audits to track your website's accessibility, performance, SEO, and best practices over time."
->>>>>>> 01830866
       >
         <LighthouseSupportButton />
       </ContentHeader>
@@ -186,16 +170,26 @@
   );
 };
 
-const CreateAudit = () => (
-  <Page theme={pageTheme.tool}>
-    <Header title="Lighthouse" subtitle="Website audits powered by Lighthouse">
-      <HeaderLabel label="Owner" value="Spotify" />
-      <HeaderLabel label="Lifecycle" value="Alpha" />
-    </Header>
-    <Content>
-      <CreateAuditContent />
-    </Content>
-  </Page>
-);
+const CreateAudit = () => {
+  const backstageTheme = useTheme<BackstageTheme>();
+  return (
+    <Page
+      theme={backstageTheme.getPageTheme({
+        themeId: 'tool',
+      })}
+    >
+      <Header
+        title="Lighthouse"
+        subtitle="Website audits powered by Lighthouse"
+      >
+        <HeaderLabel label="Owner" value="Spotify" />
+        <HeaderLabel label="Lifecycle" value="Alpha" />
+      </Header>
+      <Content>
+        <CreateAuditContent />
+      </Content>
+    </Page>
+  );
+};
 
 export default CreateAudit;