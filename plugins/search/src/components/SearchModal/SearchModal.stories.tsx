/*
 * Copyright 2021 Spotify AB
 *
 * Licensed under the Apache License, Version 2.0 (the "License");
 * you may not use this file except in compliance with the License.
 * You may obtain a copy of the License at
 *
 *     http://www.apache.org/licenses/LICENSE-2.0
 *
 * Unless required by applicable law or agreed to in writing, software
 * distributed under the License is distributed on an "AS IS" BASIS,
 * WITHOUT WARRANTIES OR CONDITIONS OF ANY KIND, either express or implied.
 * See the License for the specific language governing permissions and
 * limitations under the License.
 */

<<<<<<< HEAD
import React, { ComponentType } from 'react';
import { Button } from '@material-ui/core';
import { wrapInTestApp } from '@backstage/test-utils';
import { SearchModal } from '../index';
import { useSearch } from '../SearchContext';
import { rootRouteRef } from '../../plugin';
import { SearchContextProvider } from '../SearchContext/SearchContextForStorybook.stories';
=======
import { ApiProvider, ApiRegistry } from '@backstage/core-app-api';
import { wrapInTestApp } from '@backstage/test-utils';
import { Button } from '@material-ui/core';
import React, { ComponentType } from 'react';
import { searchApiRef } from '../../apis';
import { rootRouteRef } from '../../plugin';
import { SearchContextProvider, useSearch } from '../SearchContext';
import { SearchModal } from './SearchModal';
>>>>>>> 9120f535

const mockResults = {
  results: [
    {
      type: 'custom-result-item',
      document: {
        location: 'search/search-result-1',
        title: 'Search Result 1',
        text: 'some text from the search result',
      },
    },
    {
      type: 'no-custom-result-item',
      document: {
        location: 'search/search-result-2',
        title: 'Search Result 2',
        text: 'some text from the search result',
      },
    },
    {
      type: 'no-custom-result-item',
      document: {
        location: 'search/search-result-3',
        title: 'Search Result 3',
        text: 'some text from the search result',
      },
    },
  ],
};

export default {
  title: 'Plugins/Search/SearchModal',
  component: SearchModal,
  decorators: [
    (Story: ComponentType<{}>) =>
      wrapInTestApp(
        <SearchContextProvider mockedResults={mockResults}>
          <Story />
        </SearchContextProvider>,
        { mountedRoutes: { '/search': rootRouteRef } },
      ),
  ],
};

export const Default = () => {
  const { open, toggleModal } = useSearch();

  return (
    <>
      <Button variant="contained" color="primary" onClick={toggleModal}>
        Toggle Search Modal
      </Button>
      <SearchModal open={open} toggleModal={toggleModal} />
    </>
  );
};<|MERGE_RESOLUTION|>--- conflicted
+++ resolved
@@ -14,24 +14,13 @@
  * limitations under the License.
  */
 
-<<<<<<< HEAD
-import React, { ComponentType } from 'react';
-import { Button } from '@material-ui/core';
-import { wrapInTestApp } from '@backstage/test-utils';
-import { SearchModal } from '../index';
-import { useSearch } from '../SearchContext';
-import { rootRouteRef } from '../../plugin';
-import { SearchContextProvider } from '../SearchContext/SearchContextForStorybook.stories';
-=======
-import { ApiProvider, ApiRegistry } from '@backstage/core-app-api';
 import { wrapInTestApp } from '@backstage/test-utils';
 import { Button } from '@material-ui/core';
 import React, { ComponentType } from 'react';
-import { searchApiRef } from '../../apis';
 import { rootRouteRef } from '../../plugin';
-import { SearchContextProvider, useSearch } from '../SearchContext';
+import { useSearch } from '../SearchContext';
+import { SearchContextProvider } from '../SearchContext/SearchContextForStorybook.stories';
 import { SearchModal } from './SearchModal';
->>>>>>> 9120f535
 
 const mockResults = {
   results: [
