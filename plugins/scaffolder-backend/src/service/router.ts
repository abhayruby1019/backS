--- conflicted
+++ resolved
@@ -149,15 +149,10 @@
       '/v2/templates/:namespace/:kind/:name/parameter-schema',
       async (req, res) => {
         const { namespace, kind, name } = req.params;
-<<<<<<< HEAD
+
         const userIdentity = await identity.getIdentity(req);
         const token = userIdentity?.token;
-=======
-        const { token } = parseBearerToken({
-          header: req.headers.authorization,
-          logger,
-        });
->>>>>>> 267a020f
+
         const template = await findTemplate({
           catalogApi: catalogClient,
           entityRef: { kind, namespace, name },
@@ -198,16 +193,10 @@
       const { kind, namespace, name } = parseEntityRef(templateRef, {
         defaultKind: 'template',
       });
-<<<<<<< HEAD
+
       const callerIdentity = await identity.getIdentity(req);
       const token = callerIdentity?.token;
       const userEntityRef = callerIdentity?.identity.userEntityRef;
-=======
-      const { token, entityRef: userEntityRef } = parseBearerToken({
-        header: req.headers.authorization,
-        logger,
-      });
->>>>>>> 267a020f
 
       const userEntity = userEntityRef
         ? await catalogClient.getEntityByRef(userEntityRef, { token })
@@ -407,14 +396,7 @@
         throw new InputError('Input template is not a template');
       }
 
-<<<<<<< HEAD
       const token = (await identity.getIdentity(req))?.token;
-=======
-      const { token } = parseBearerToken({
-        header: req.headers.authorization,
-        logger,
-      });
->>>>>>> 267a020f
 
       for (const parameters of [template.spec.parameters ?? []].flat()) {
         const result = validate(body.values, parameters);
@@ -463,55 +445,4 @@
   app.use('/', router);
 
   return app;
-<<<<<<< HEAD
-=======
-}
-
-function parseBearerToken({
-  header,
-  logger,
-}: {
-  header?: string;
-  logger: Logger;
-}): {
-  token?: string;
-  entityRef?: string;
-} {
-  if (!header) {
-    return {};
-  }
-
-  try {
-    const token = header.match(/^Bearer\s(\S+\.\S+\.\S+)$/i)?.[1];
-    if (!token) {
-      throw new TypeError('Expected Bearer with JWT');
-    }
-
-    const [_header, rawPayload, _signature] = token.split('.');
-    const payload: JsonValue = JSON.parse(
-      Buffer.from(rawPayload, 'base64').toString(),
-    );
-
-    if (
-      typeof payload !== 'object' ||
-      payload === null ||
-      Array.isArray(payload)
-    ) {
-      throw new TypeError('Malformed JWT payload');
-    }
-
-    const sub = payload.sub;
-    if (typeof sub !== 'string') {
-      throw new TypeError('Expected string sub claim');
-    }
-
-    // Check that it's a valid ref, otherwise this will throw.
-    parseEntityRef(sub);
-
-    return { entityRef: sub, token };
-  } catch (e) {
-    logger.error(`Invalid authorization header: ${stringifyError(e)}`);
-    return {};
-  }
->>>>>>> 267a020f
 }